# Copyright 2018 The Kubernetes Authors.
#
# Licensed under the Apache License, Version 2.0 (the "License");
# you may not use this file except in compliance with the License.
# You may obtain a copy of the License at
#
#     http://www.apache.org/licenses/LICENSE-2.0
#
# Unless required by applicable law or agreed to in writing, software
# distributed under the License is distributed on an "AS IS" BASIS,
# WITHOUT WARRANTIES OR CONDITIONS OF ANY KIND, either express or implied.
# See the License for the specific language governing permissions and
# limitations under the License.
import re
import sys
from os import path

import yaml

from kubernetes import client

if sys.version_info.major < 3:
    from StringIO import StringIO  # noqa: F406
else:
    from io import StringIO  # noqa: F406


def create_from_yaml(
        k8s_client,
        yaml_file,
        verbose=False,
        namespace="default",
        **kwargs):
    """
    Perform an action from a yaml file. Pass True for verbose to
    print confirmation information.
    Input:
    yaml_file: string. Contains yaml string or a path to yaml file.
    k8s_client: an ApiClient object, initialized with the client args.
    verbose: If True, print confirmation from the create action.
        Default is False.
    namespace: string. Contains the namespace to create all
        resources inside. The namespace must preexist otherwise
        the resource creation will fail. If the API object in
        the yaml file already contains a namespace definition
        this parameter has no effect.

    Throws a FailToCreateError exception if creation of any object
    fails with helpful messages from the server.

    Available parameters for creating <kind>:
    :param async_req bool
    :param bool include_uninitialized: If true, partially initialized
        resources are included in the response.
    :param str pretty: If 'true', then the output is pretty printed.
    :param str dry_run: When present, indicates that modifications
        should not be persisted. An invalid or unrecognized dryRun
        directive will result in an error response and no further
        processing of the request.
        Valid values are: - All: all dry run stages will be processed
    """
    if path.exists(yaml_file):
        with open(path.abspath(yaml_file)) as f:
            content = f.read()
            try:
                yaml_file = StringIO(content)
            except TypeError:
                yaml_file = StringIO(content.decode('utf-8'))

    yml_document_all = yaml.safe_load_all(yaml_file)
    # Load all documents from a single YAML file
    fail_exceptions = []

    for yml_document in yml_document_all:
        exceptions = create_from_dict(k8s_client, yml_document, verbose,
                                      **kwargs)
        if exceptions:
            fail_exceptions.extend(exceptions)

    if fail_exceptions:
        raise FailToCreateError(fail_exceptions)


def create_from_dict(k8s_client, data, verbose=False, **kwargs):
    """
    Perform an action from a dictionary containing one or more valid kubernetes
    objects

    Input:
    k8s_client: an ApiClient object, initialized with the client args.
    data: a dictionary holding valid kubernetes objects
    verbose: If True, print confirmation from the create action.
        Default is False.

    Returns:
        A list of `client.rest.ApiException` instances for each object that
        failed to create. The user of this function can throw discard them.

    """
    # If it is a list type, will need to iterate its items
    api_exceptions = []

    if "List" in data["kind"]:
        # Could be "List" or "Pod/Service/...List"
        # This is a list type. iterate within its items
        kind = data["kind"].replace("List", "")
        for yml_object in data["items"]:
            # Mitigate cases when server returns a xxxList object
            # See kubernetes-client/python#586
            if kind is not "":
                yml_object["apiVersion"] = data["apiVersion"]
                yml_object["kind"] = kind
            try:
                create_from_yaml_single_item(
                    k8s_client, yml_object, verbose, **kwargs)
            except client.rest.ApiException as api_exception:
                api_exceptions.append(api_exception)
    else:
        # This is a single object. Call the single item method
        try:
            create_from_yaml_single_item(
                k8s_client, data, verbose, **kwargs)
        except client.rest.ApiException as api_exception:
            api_exceptions.append(api_exception)

<<<<<<< HEAD
=======
    with open(path.abspath(yaml_file)) as f:
        yml_document_all = yaml.safe_load_all(f)
        api_exceptions = []
        # Load all documents from a single YAML file
        for yml_document in yml_document_all:
            # If it is a list type, will need to iterate its items
            if "List" in yml_document["kind"]:
                # Could be "List" or "Pod/Service/...List"
                # This is a list type. iterate within its items
                kind = yml_document["kind"].replace("List", "")
                for yml_object in yml_document["items"]:
                    # Mitigate cases when server returns a xxxList object
                    # See kubernetes-client/python#586
                    if kind is not "":
                        yml_object["apiVersion"] = yml_document["apiVersion"]
                        yml_object["kind"] = kind
                    try:
                        create_from_yaml_single_item(
                            k8s_client, yml_object, verbose, namespace, **kwargs)
                    except client.rest.ApiException as api_exception:
                        api_exceptions.append(api_exception)
            else:
                # This is a single object. Call the single item method
                try:
                    create_from_yaml_single_item(
                        k8s_client, yml_document, verbose, namespace, **kwargs)
                except client.rest.ApiException as api_exception:
                    api_exceptions.append(api_exception)
>>>>>>> c86e4898
    # In case we have exceptions waiting for us, raise them
    if api_exceptions:
        return api_exceptions


def create_from_yaml_single_item(
        k8s_client,
        yml_object,
        verbose=False,
        namespace="default",
        **kwargs):
    group, _, version = yml_object["apiVersion"].partition("/")
    if version == "":
        version = group
        group = "core"
    # Take care for the case e.g. api_type is "apiextensions.k8s.io"
    # Only replace the last instance
    group = "".join(group.rsplit(".k8s.io", 1))
    # convert group name from DNS subdomain format to
    # python class name convention
    group = "".join(word.capitalize() for word in group.split('.'))
    fcn_to_call = "{0}{1}Api".format(group, version.capitalize())
    k8s_api = getattr(client, fcn_to_call)(k8s_client)
    # Replace CamelCased action_type into snake_case
    kind = yml_object["kind"]
    kind = re.sub('(.)([A-Z][a-z]+)', r'\1_\2', kind)
    kind = re.sub('([a-z0-9])([A-Z])', r'\1_\2', kind).lower()
    # Decide which namespace we are going to put the object in,
    # if any
    if "namespace" in yml_object["metadata"]:
        namespace = yml_object["metadata"]["namespace"]
    # Expect the user to create namespaced objects more often
    if hasattr(k8s_api, "create_namespaced_{0}".format(kind)):
        resp = getattr(k8s_api, "create_namespaced_{0}".format(kind))(
            body=yml_object, namespace=namespace, **kwargs)
    else:
        resp = getattr(k8s_api, "create_{0}".format(kind))(
            body=yml_object, **kwargs)
    if verbose:
        print("{0} created. status='{1}'".format(kind, str(resp.status)))


class FailToCreateError(Exception):
    """
    An exception class for handling error if an error occurred when
    handling a yaml file.
    """

    def __init__(self, api_exceptions):
        self.api_exceptions = api_exceptions

    def __str__(self):
        msg = ""
        for api_exception in self.api_exceptions:
            msg += "Error from server ({0}): {1}".format(
                api_exception.reason, api_exception.body)
        return msg<|MERGE_RESOLUTION|>--- conflicted
+++ resolved
@@ -11,6 +11,8 @@
 # WITHOUT WARRANTIES OR CONDITIONS OF ANY KIND, either express or implied.
 # See the License for the specific language governing permissions and
 # limitations under the License.
+
+
 import re
 import sys
 from os import path
@@ -35,7 +37,7 @@
     Perform an action from a yaml file. Pass True for verbose to
     print confirmation information.
     Input:
-    yaml_file: string. Contains yaml string or a path to yaml file.
+    yaml_file: string. Contains the path to yaml file.
     k8s_client: an ApiClient object, initialized with the client args.
     verbose: If True, print confirmation from the create action.
         Default is False.
@@ -44,6 +46,11 @@
         the resource creation will fail. If the API object in
         the yaml file already contains a namespace definition
         this parameter has no effect.
+
+    Returns:
+    An k8s api object or list of apis objects created from YAML.
+    When a single object is generated, return type is dependent
+    on output_list.
 
     Throws a FailToCreateError exception if creation of any object
     fails with helpful messages from the server.
@@ -123,48 +130,13 @@
         except client.rest.ApiException as api_exception:
             api_exceptions.append(api_exception)
 
-<<<<<<< HEAD
-=======
-    with open(path.abspath(yaml_file)) as f:
-        yml_document_all = yaml.safe_load_all(f)
-        api_exceptions = []
-        # Load all documents from a single YAML file
-        for yml_document in yml_document_all:
-            # If it is a list type, will need to iterate its items
-            if "List" in yml_document["kind"]:
-                # Could be "List" or "Pod/Service/...List"
-                # This is a list type. iterate within its items
-                kind = yml_document["kind"].replace("List", "")
-                for yml_object in yml_document["items"]:
-                    # Mitigate cases when server returns a xxxList object
-                    # See kubernetes-client/python#586
-                    if kind is not "":
-                        yml_object["apiVersion"] = yml_document["apiVersion"]
-                        yml_object["kind"] = kind
-                    try:
-                        create_from_yaml_single_item(
-                            k8s_client, yml_object, verbose, namespace, **kwargs)
-                    except client.rest.ApiException as api_exception:
-                        api_exceptions.append(api_exception)
-            else:
-                # This is a single object. Call the single item method
-                try:
-                    create_from_yaml_single_item(
-                        k8s_client, yml_document, verbose, namespace, **kwargs)
-                except client.rest.ApiException as api_exception:
-                    api_exceptions.append(api_exception)
->>>>>>> c86e4898
     # In case we have exceptions waiting for us, raise them
     if api_exceptions:
         return api_exceptions
 
 
 def create_from_yaml_single_item(
-        k8s_client,
-        yml_object,
-        verbose=False,
-        namespace="default",
-        **kwargs):
+        k8s_client, yml_object, verbose=False, **kwargs):
     group, _, version = yml_object["apiVersion"].partition("/")
     if version == "":
         version = group
@@ -185,6 +157,8 @@
     # if any
     if "namespace" in yml_object["metadata"]:
         namespace = yml_object["metadata"]["namespace"]
+    else:
+        namespace = "default"
     # Expect the user to create namespaced objects more often
     if hasattr(k8s_api, "create_namespaced_{0}".format(kind)):
         resp = getattr(k8s_api, "create_namespaced_{0}".format(kind))(
